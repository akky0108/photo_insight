--- conflicted
+++ resolved
@@ -26,28 +26,20 @@
 class ConfigChangeHandler(FileSystemEventHandler):
     def __init__(self, processor: 'BaseBatchProcessor'):
         """
-<<<<<<< HEAD
-        設定ファイルの変更を検知してバッチプロセッサに通知するイベントハンドラ。
-=======
         コンフィグファイルの変更を監視し、変更があればプロセッサに通知するハンドラクラス
 
         Args:
             processor (BaseBatchProcessor): 監視対象のバッチプロセッサ
->>>>>>> 7e639c53
         """
         self.processor = processor
         self._last_modified_time = 0
 
     def on_modified(self, event):
         """
-<<<<<<< HEAD
-        設定ファイルが変更された場合にコールされ、設定の再読み込みをトリガーする。
-=======
         ファイルが変更された際に呼ばれるメソッド。短時間で連続変更された場合は無視する。
 
         Args:
             event: watchdogのファイル変更イベント
->>>>>>> 7e639c53
         """
         now = time.time()
         if now - self._last_modified_time < 1.0:
@@ -59,22 +51,6 @@
 
 
 class BaseBatchProcessor(ABC):
-<<<<<<< HEAD
-    def __init__(
-        self,
-        config_path: Optional[str] = None,
-        max_workers: int = 2,
-        hook_manager: Optional[HookManager] = None,
-        config_manager: Optional[ConfigManager] = None,
-        signal_handler: Optional[SignalHandler] = None,
-    ):
-        """
-        バッチ処理の基本的な初期化を行う。
-
-        Args:
-            config_path (Optional[str]): 設定ファイルのパス（指定がない場合はデフォルトを使用）
-            max_workers (int): フック処理の並列実行に使用する最大スレッド数
-=======
     def __init__(self, config_path: Optional[str] = None, max_workers: int = 2):
         """
         バッチ処理の基底クラスコンストラクタ。
@@ -83,12 +59,10 @@
         Args:
             config_path (Optional[str]): 設定ファイルのパス。指定なければデフォルトパスを使用。
             max_workers (int): フックの並列実行数。
->>>>>>> 7e639c53
         """
         load_dotenv()
         self.project_root = os.getenv('PROJECT_ROOT') or os.path.abspath(os.path.join(os.path.dirname(__file__), "..", ".."))
         self.max_workers = max_workers
-<<<<<<< HEAD
 
         # 明示的にconfig_pathを解決
         resolved_config_path = config_path if config_path is not None else os.path.join(self.project_root, "config", "config.yaml")
@@ -100,158 +74,12 @@
 
         self.hook_manager = hook_manager if hook_manager is not None else HookManager(max_workers=self.max_workers)
         self.hook_manager.logger = self.logger
-=======
-        self.config_path = config_path or self.default_config["config_path"]
-        self.config = self.default_config.copy()
-        self.processed_count = 0
-
-        # フック管理辞書（HookTypeごとに優先度付きの関数リスト）
-        self.hooks: Dict[HookType, List[Tuple[int, Callable[[], None]]]] = {hook_type: [] for hook_type in HookType}
-
-        self.load_config(self.config_path)
-        self._start_config_watcher(self.config_path)
-
-        # プロセス終了シグナルのハンドリング登録
-        signal.signal(signal.SIGINT, self._handle_shutdown)
-        signal.signal(signal.SIGTERM, self._handle_shutdown)
-
-    def _get_default_logger(self):
-        """
-        デフォルトのロガーを取得する。
-
-        Returns:
-            logging.Logger: ロガーオブジェクト
-        """
-        from utils.app_logger import Logger
-        return Logger(
-            project_root=self.project_root,
-            logger_name=self.__class__.__name__
-        ).get_logger()
-
-    def load_config(self, config_path: str) -> None:
-        """
-        設定ファイルを読み込み、self.configに反映する。
-
-        Args:
-            config_path (str): 設定ファイルのパス
-
-        Raises:
-            Exception: 読み込み失敗時に例外を送出する
-        """
-        try:
-            self.logger.info(f"Loading configuration from {config_path}")
-            with open(config_path, 'r') as f:
-                self.config.clear()
-                self.config.update(yaml.safe_load(f))
-        except Exception:
-            self.logger.exception("Failed to load configuration.")
-            raise
-
-    def reload_config(self, config_path: Optional[str] = None) -> None:
-        """
-        設定ファイルを再読み込みする。
-
-        Args:
-            config_path (Optional[str]): 新たな設定ファイルパス。Noneなら既存のself.config_pathを使う。
-        """
-        self.logger.info("Reloading configuration.")
-        if config_path:
-            self.config_path = config_path
-        self.load_config(self.config_path)
-
-    def _start_config_watcher(self, config_path: str) -> None:
-        """
-        watchdogを使って設定ファイルの変更を監視するスレッドを起動する。
-
-        Args:
-            config_path (str): 監視対象の設定ファイルパス
-
-        Raises:
-            Exception: 監視起動失敗時に例外を送出する
-        """
-        try:
-            self.observer = Observer()
-            event_handler = ConfigChangeHandler(self)
-            self.observer.schedule(event_handler, path=os.path.dirname(config_path), recursive=False)
-            self.observer.start()
-            self.logger.info(f"Watching configuration changes in {config_path}")
-        except Exception:
-            self.logger.exception("Failed to start config watcher.")
-            raise
-
-    def add_hook(self, hook_type: HookType, func: Callable[..., None], priority: int = 0) -> None:
-        """
-        指定のフックタイプに関数を優先度付きで登録する。
-
-        Args:
-            hook_type (HookType): フックの種類
-            func (Callable[..., None]): 呼び出す関数
-            priority (int): 優先度（大きいほど先に呼ばれる）
-        """
-        hook_list = self.hooks[hook_type]
-        hook_list.append((priority, func))
-        hook_list.sort(reverse=True, key=lambda x: x[0])
-
-    def _execute_hooks(self, hook_type: HookType) -> None:
-        """
-        指定されたフックタイプの全登録関数を並列実行し、例外をロギングする。
-
-        Args:
-            hook_type (HookType): 実行するフックタイプ
-
-        Raises:
-            RuntimeError: フック実行中に例外があればhandle_errorで例外を送出する可能性あり
-        """
-        hooks = self.hooks[hook_type]
-        errors = []
-
-        with ThreadPoolExecutor(max_workers=self.max_workers) as executor:
-            futures = [executor.submit(hook[1]) for hook in hooks]
-            for future in futures:
-                try:
-                    future.result()
-                except Exception as e:
-                    self.logger.exception(f"Error during hook execution: {e}")
-                    errors.append(Exception("Hook execution failed."))
->>>>>>> 7e639c53
 
         self.signal_handler = signal_handler if signal_handler is not None else SignalHandler(self)
         self.signal_handler.logger = self.logger
 
-<<<<<<< HEAD
         self.processed_count = 0
         self.config = self.config_manager.config
-
-    def execute(self) -> None:
-        """
-        全フェーズを実行するエントリポイント。
-        エラーが発生した場合はログ出力し、終了時には処理時間も記録。
-=======
-    def handle_error(self, message: str, raise_exception: bool = False) -> None:
-        """
-        エラーメッセージをログに出力し、必要なら例外を送出する。
-
-        Args:
-            message (str): ログに出すエラーメッセージ
-            raise_exception (bool): TrueならRuntimeErrorを送出する
-        """
-        self.logger.exception(message)
-        if raise_exception:
-            raise RuntimeError(message)
-
-    def _handle_shutdown(self, signum, frame):
-        """
-        シグナル受信時の終了処理。監視スレッド停止とcleanupを呼び出す。
-
-        Args:
-            signum: 受信したシグナル番号
-            frame: 現在のスタックフレーム
-        """
-        self.logger.info(f"Received shutdown signal {signum}.")
-        if hasattr(self, 'observer'):
-            self.observer.stop()
-            self.observer.join()
-        self.cleanup()
 
     def execute(self) -> None:
         """
@@ -261,7 +89,6 @@
 
         Raises:
             RuntimeError: フェーズ中にエラーが起きた場合に送出される
->>>>>>> 7e639c53
         """
         self.start_time = time.time()
         self.logger.info("Batch process started.")
@@ -280,9 +107,6 @@
 
     def _execute_phase(self, pre_hook_type: HookType, post_hook_type: HookType, phase_function: Callable[[], None], errors: List[Exception]) -> None:
         """
-<<<<<<< HEAD
-        各フェーズ（setup, process, cleanup）とその前後のhookを順に実行する。
-=======
         フェーズごとに、事前フック、メイン関数、事後フックを順に実行する。
 
         Args:
@@ -290,7 +114,6 @@
             post_hook_type (HookType): 事後フックの種類
             phase_function (Callable[[], None]): フェーズ本体の関数
             errors (List[Exception]): 発生した例外を格納するリスト
->>>>>>> 7e639c53
         """
         phase_name = pre_hook_type.name.split('_')[1].lower()
         self._run_phase_hooks(pre_hook_type, errors)
@@ -299,8 +122,11 @@
 
     def _run_phase_hooks(self, hook_type: HookType, errors: List[Exception]) -> None:
         """
-<<<<<<< HEAD
-        指定された HookType に応じてフック処理を実行し、エラーがあればリストに追加する。
+        指定フックタイプのフック関数群を実行し、例外を捕捉してerrorsに格納する。
+
+        Args:
+            hook_type (HookType): 実行するフックタイプ
+            errors (List[Exception]): 例外格納用リスト
         """
         try:
             self.hook_manager.execute_hooks(hook_type)
@@ -310,29 +136,12 @@
 
     def _run_phase_function(self, func: Callable[[], None], name: str, errors: List[Exception]) -> None:
         """
-        実際のフェーズ処理を実行し、エラー時はログとリストに追加する。
-=======
-        指定フックタイプのフック関数群を実行し、例外を捕捉してerrorsに格納する。
-
-        Args:
-            hook_type (HookType): 実行するフックタイプ
-            errors (List[Exception]): 例外格納用リスト
-        """
-        try:
-            self._execute_hooks(hook_type)
-        except Exception:
-            self.logger.exception(f"Error in {hook_type.name} hooks.")
-            errors.append(Exception(f"{hook_type.name} hook error"))
-
-    def _run_phase_function(self, func: Callable[[], None], name: str, errors: List[Exception]) -> None:
-        """
         フェーズ本体の関数を実行し、例外を捕捉してerrorsに格納する。
 
         Args:
             func (Callable[[], None]): 実行する関数
             name (str): フェーズ名（ログ用）
             errors (List[Exception]): 例外格納用リスト
->>>>>>> 7e639c53
         """
         try:
             start_time = time.time()
@@ -341,8 +150,8 @@
             duration = time.time() - start_time
             self.logger.info(f"{name.capitalize()} phase completed in {duration:.2f} seconds.")
         except Exception as e:
-            self.logger.exception(f"Error during {name} phase: {e}")
-            errors.append(Exception(f"{name} phase error"))
+            self.logger.error(f"Error during {name} phase: {e}")
+            errors.append(e)
 
     def add_hook(self, hook_type: HookType, func: Callable[[], None], priority: int = 0) -> None:
         """
@@ -367,23 +176,13 @@
         
     def setup(self) -> None:
         """
-<<<<<<< HEAD
         セットアップフェーズの共通処理。必要に応じてサブクラスでオーバーライド可能。
-=======
-        バッチ処理のセットアップフェーズ。
-        必要に応じて継承先でオーバーライドして初期化処理を実装する。
->>>>>>> 7e639c53
         """
         self.logger.info("Executing common setup tasks in BaseBatchProcessor.")
 
     def process(self) -> None:
         """
-<<<<<<< HEAD
         メイン処理フェーズ。データ取得とバッチ単位での処理を行う。
-=======
-        バッチ処理のメイン処理フェーズ。
-        get_dataで取得したデータをバッチ分割し、_process_batchで順次処理する。
->>>>>>> 7e639c53
         """
         self.logger.info("Executing common batch processing tasks in BaseBatchProcessor.")
         data = self.get_data()
@@ -414,55 +213,19 @@
     @abstractmethod
     def get_data(self) -> List[Dict]:
         """
-<<<<<<< HEAD
         データ取得メソッド。具体的な実装はサブクラスで行う必要がある。
 
         Returns:
             List[Dict]: バッチ処理対象のデータ一覧
-=======
-        処理対象データを取得する抽象メソッド。
-
-        Returns:
-            List[Dict]: 処理対象のデータリスト
->>>>>>> 7e639c53
         """
         pass
 
     @abstractmethod
     def _process_batch(self, batch: List[Dict]) -> None:
         """
-<<<<<<< HEAD
         バッチ単位の処理メソッド。サブクラスでの実装が必須。
 
         Args:
             batch (List[Dict]): 単一バッチのデータ
         """
         pass
-=======
-        1バッチ分のデータを処理する抽象メソッド。
-
-        Args:
-            batch (List[Dict]): 処理対象のバッチデータ
-        """
-        pass
-
-    def _generate_batches(self, data: List[Dict]) -> List[List[Dict]]:
-        """
-        処理データを設定値に従いバッチ分割する。
-
-        Args:
-            data (List[Dict]): 処理対象の全データ
-
-        Returns:
-            List[List[Dict]]: バッチ分割後のデータリスト
-        """
-        batch_size = self.config.get("batch_size", 100)
-        return [data[i:i + batch_size] for i in range(0, len(data), batch_size)]
-
-    def cleanup(self) -> None:
-        """
-        バッチ処理のクリーンアップフェーズ。
-        後処理やリソース解放処理を継承先で実装する場合にオーバーライドする。
-        """
-        self.logger.info("Executing common cleanup tasks in BaseBatchProcessor.")
->>>>>>> 7e639c53
